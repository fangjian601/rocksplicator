# Rocksplicator

Rocksplicator is a set of C++ libraries and tools for building large scale [RocksDB](http://rocksdb.org/) based stateful services. Its goal is to help application developers solve common difficulties of building large scale stateful services, such as data replication and cluster management. With Rocksplicator, application developers just need to focus on their application logics, and won't need to deal with data replication nor cluster management. A brief introduction of Rocksplicator can be found in our [@Scale presentation](https://atscaleconference.com/videos/experimentation-at-scale-replicated-rocksdb-at-pinterest/) (starting from 17:30).

Rocksplicator includes:

 1. RocksDB replicator (a library for RocksDB real-time data replication)
 2. Cluster management library and tool for RocksDB replicator based stateful services
 3. Async fbthrift client pool and fbthrift request router
 4. A stats library for maintaining & reporting server stats
 5. A set of other small tool classes for building C++ services.

## Prerequisities

The third-party dependencies of Rocksplicator can be found in docker/Dockerfile.

## Get Started

### Install docker
Docker is used for building Rocksplicator. Follow the [Docker installation instructions](https://docs.docker.com/engine/installation/) to get Docker running on your system.

### Build docker image

You can build your own docker image (if you want to change the docker file and test it locally).
```sh
cd docker && docker build -t rocksplicator-build .
```

<<<<<<< HEAD
### Initialize submodules

```sh
cd rocksplicator && git submodule update --init
```

=======
Or pull the one we uploaded.
```sh
docker pull aliced3645/rocksplicator-build
```


>>>>>>> ecb569ed
### Build the libraries & tools

Get into the docker build environment. We are assuming the rocksplicator repo is under $HOME/code/, and $HOME/docker-root is an existing directory.

```sh
docker run -v <SOURCE-DIR>:/rocksplicator -v $HOME/docker-root:/root -ti rocksplicator-build bash
```

Run the following command in the docker bash to build Rocksplicator:

```sh
cd /rocksplicator && mkdir -p build && cd build && cmake .. && make -j
```

### Run Tests

Run the following command in the docker bash:
```sh
cd /rocksplicator && mkdir -p build && cd build && cmake .. && make -j && make test
```

## How to build your owner service based on RocksDB replicator & cluster management libraries.
There is an example counter service under examples/counter_service/, which demonstrated a typical usage pattern for RocksDB replicator.

## Commands for cluster management
The cluster mangement tool rocksdb_admin.py is under rocksdb_admin/tool/.

Before using the tool, we need to generate python client code for Admin interface as follows.
```sh
cd /rocksplicator/rocksdb_admin/tool/ && ./sync.sh
```

### Create config file for a newly launched cluster.
host_file is a text file containing all hosts in the cluster. Each line is for a host in format "ip:port:zone". For example "192.168.0.101:9090:us-east-1c"
```sh
python rocksdb_admin.py new_cluster_name config --host_file=./host_file --segment=test --shard_num=1000 --overwrite
```

### Ping all hosts in a cluster
```sh
python rocksdb_admin.py cluster_name ping
```

### Remove a host from a cluster
```sh
python rocksdb_admin.py cluster_name remove_host "ip:port:zone"
```

### Promote Master for shards currenty having Slaves only
```sh
python rocksdb_admin.py cluster_name promote
```

### Add a host to a cluster
```sh
python rocksdb_admin.py cluster_name add_host "ip:port:zone"
```

### Rebalance a cluster (Evenly distribute Masters)
```sh
python rocksdb_admin.py cluster_name rebalance
```

### Load SST files from S3 to the cluster
```sh
python rocksdb_admin.py "cluster" load_sst "segment" "s3_bucket" "s3_prefix" --concurrency 64 --rate_limit_mb 64
```

## Typical cluster management workflows

### replacing a dead host
```sh
python rocksdb_admin.py cluster_name remove_host old_ip:old_port:zone_a
python rocksdb_admin.py cluster_name promote
python rocksdb_admin.py cluster_name add_host new_ip:new_port:zone_a
python rocksdb_admin.py cluster_name rebalance
```

## License

[Apache License, Version 2.0](https://www.apache.org/licenses/LICENSE-2.0)<|MERGE_RESOLUTION|>--- conflicted
+++ resolved
@@ -26,21 +26,17 @@
 cd docker && docker build -t rocksplicator-build .
 ```
 
-<<<<<<< HEAD
+Or pull the one we uploaded.
+```sh
+docker pull aliced3645/rocksplicator-build
+```
+
 ### Initialize submodules
 
 ```sh
 cd rocksplicator && git submodule update --init
 ```
 
-=======
-Or pull the one we uploaded.
-```sh
-docker pull aliced3645/rocksplicator-build
-```
-
-
->>>>>>> ecb569ed
 ### Build the libraries & tools
 
 Get into the docker build environment. We are assuming the rocksplicator repo is under $HOME/code/, and $HOME/docker-root is an existing directory.
